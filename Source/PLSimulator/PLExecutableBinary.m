/*
 * Author: Landon Fuller <landonf@plausible.coop>
 *
 * Copyright (c) 2010-2012 Plausible Labs Cooperative, Inc.
 * All rights reserved.
 *
 * Permission is hereby granted, free of charge, to any person
 * obtaining a copy of this software and associated documentation
 * files (the "Software"), to deal in the Software without
 * restriction, including without limitation the rights to use,
 * copy, modify, merge, publish, distribute, sublicense, and/or sell
 * copies of the Software, and to permit persons to whom the
 * Software is furnished to do so, subject to the following
 * conditions:
 *
 * The above copyright notice and this permission notice shall be
 * included in all copies or substantial portions of the Software.
 *
 * THE SOFTWARE IS PROVIDED "AS IS", WITHOUT WARRANTY OF ANY KIND,
 * EXPRESS OR IMPLIED, INCLUDING BUT NOT LIMITED TO THE WARRANTIES
 * OF MERCHANTABILITY, FITNESS FOR A PARTICULAR PURPOSE AND
 * NONINFRINGEMENT. IN NO EVENT SHALL THE AUTHORS OR COPYRIGHT
 * HOLDERS BE LIABLE FOR ANY CLAIM, DAMAGES OR OTHER LIABILITY,
 * WHETHER IN AN ACTION OF CONTRACT, TORT OR OTHERWISE, ARISING
 * FROM, OUT OF OR IN CONNECTION WITH THE SOFTWARE OR THE USE OR
 * OTHER DEALINGS IN THE SOFTWARE.
 */

#import "PLExecutableBinary.h"

#import "PLSimulator.h"
#import "PLMachO.h"


#import <mach-o/arch.h>
#import <mach-o/loader.h>
#import <mach-o/fat.h>

<<<<<<< HEAD
// since Snow Leopard does not have strnlen...
#include "my_strnlen.h"
=======
size_t strnlen_naive(register const char *s, size_t maxlen)
{
    for (size_t i=0; i<maxlen; i++)
        if (*s == '\0')
            return i;
    return maxlen;
}
>>>>>>> 269b5322

/**
 * @internal
 *
 * Implements reading of Mach-O non-universal binaries.
 *
 * @par Thread Safety
 * Immutable and thread-safe. May be used from any thread.
 *
 * As a caveat to the above, multiple threads must involve synchronization to avoid issues with
 * loading conflicting libraries.
 */
@implementation PLExecutableBinary

@synthesize cpu_type = _cpu_type;
@synthesize cpu_subtype = _cpu_subtype;
@synthesize rpaths = _rpaths;
@synthesize dylibPaths = _dylibPaths;

/* Some byteswap wrappers */
static uint32_t macho_swap32 (uint32_t input) {
    return OSSwapInt32(input);
}

static uint32_t macho_nswap32(uint32_t input) {
    return input;
}


/**
 * Create and initialize a new instance with the provided Mach-O @a data.
 *
 * @param path The binary path for this image, used to handle image-relative DYLD_DYLIB references.
 * @param data A buffer containing a full Mach-O binary.
 * @param outError If an error occurs, upon return contains an NSError object that describes the problem.
 *
 * @return Returns an initialized PLExecutableBinary instance, or nil if binary can not
 * be parsed.
 */
+ (id) binaryWithPath: (NSString *) path data: (NSData *) data error: (NSError **) outError {
    return [[[self alloc] initWithPath: path data: data error: outError] autorelease];
}

/**
 * Initialize a new instance with the provided Mach-O @a data.
 *
 * @param path The binary path for this image, used to handle image-relative DYLD_DYLIB references.
 * @param data A buffer containing a full Mach-O binary.
 * @param outError If an error occurs, upon return contains an NSError object that describes the problem.
 *
 * @return Returns an initialized PLExecutableBinary instance, or nil if binary can not
 * be parsed.
 */
- (id) initWithPath: (NSString *) path data: (NSData *) data error: (NSError **) outError {
    if ((self = [super init]) == nil)
        return nil;
    
    _path = [path retain];
    
    /* Configure parser */
    macho_input_t input;
    input.data = [data bytes];
    input.length = [data length];
    
    /* Read the file type. */
    const uint32_t *magic = pl_macho_read(&input, input.data, sizeof(uint32_t));
    if (magic == NULL) {
        NSString *desc = NSLocalizedString(@"Could not read Mach-O magic.", @"Invalid binary");
        plsimulator_populate_nserror(outError, PLSimulatorErrorInvalidBinary, desc, nil);        
        [self release];
        return nil;
    }
    
    /* Parse the Mach-O header */
    bool m64 = false;
    uint32_t (*swap32)(uint32_t) = macho_nswap32;

    const struct mach_header *header;
    const struct mach_header_64 *header64;
    size_t header_size;
    
    switch (*magic) {
        case MH_CIGAM:
            swap32 = macho_swap32;
            // Fall-through
            
        case MH_MAGIC:
            
            header_size = sizeof(*header);
            header = pl_macho_read(&input, input.data, header_size);
            if (header == NULL) {
                NSString *desc = NSLocalizedString(@"Could not read Mach-O header.", @"Invalid binary");
                plsimulator_populate_nserror(outError, PLSimulatorErrorInvalidBinary, desc, nil);        
                [self release];
                return nil;
            }
            break;

        case MH_CIGAM_64:
            swap32 = macho_swap32;
            // Fall-through
            
        case MH_MAGIC_64:
            header_size = sizeof(*header64);
            header64 = pl_macho_read(&input, input.data, sizeof(*header64));
            if (header64 == NULL) {
                NSString *desc = NSLocalizedString(@"Could not read Mach-O header.", @"Invalid binary");
                plsimulator_populate_nserror(outError, PLSimulatorErrorInvalidBinary, desc, nil);        
                [self release];
                return nil;
            }
            
            /* The 64-bit header is a direct superset of the 32-bit header */
            header = (struct mach_header *) header64;

            m64 = true;
            break;
            
        default: {
            NSString *desc = NSLocalizedString(@"Unknown Mach-O magic value.", @"Invalid binary");
            plsimulator_populate_nserror(outError, PLSimulatorErrorInvalidBinary, desc, nil);        
            [self release];
            return nil;
        }
    }

    /* Save the CPU subtypes */
    _cpu_type = header->cputype;
    _cpu_subtype = header->cpusubtype;
    
    /* Parse the Mach-O load commands */
    const struct load_command *cmd = pl_macho_offset(&input, header, header_size, sizeof(struct load_command));
    if (cmd == NULL) {
        NSString *desc = NSLocalizedString(@"Could not fetch Mach-O load command.", @"Invalid binary");
        plsimulator_populate_nserror(outError, PLSimulatorErrorInvalidBinary, desc, nil);        
        [self release];
        return nil;
    }
    uint32_t ncmds = swap32(header->ncmds);
    
    /* Iterate over the load commands */
    NSMutableArray *rpaths = [NSMutableArray array];
    _rpaths = [rpaths retain];

    NSMutableArray *dylibs = [NSMutableArray array];
    _dylibPaths = [dylibs retain];
    
    for (uint32_t i = 0; i < ncmds; i++) {
        /* Load the full command */
        uint32_t cmdsize = swap32(cmd->cmdsize);
        cmd = pl_macho_read(&input, cmd, cmdsize);
        if (cmd == NULL) {
            NSString *desc = NSLocalizedString(@"Could not read Mach-O load command.", @"Invalid binary");
            plsimulator_populate_nserror(outError, PLSimulatorErrorInvalidBinary, desc, nil);        
            [self release];
            return nil;
        }
        
        /* Handle known types */
        uint32_t cmd_type = swap32(cmd->cmd);
        switch (cmd_type) {
            case LC_RPATH: {
                /* Fetch the path */
                if (cmdsize < sizeof(struct rpath_command)) {
                    NSString *desc = NSLocalizedString(@"LC_RPATH has an invalid size", @"Invalid binary");
                    plsimulator_populate_nserror(outError, PLSimulatorErrorInvalidBinary, desc, nil);        
                    [self release];
                    return nil;
                }
                
                size_t pathlen = cmdsize - sizeof(struct rpath_command);
                const void *pathptr = pl_macho_offset(&input, cmd, sizeof(struct rpath_command), pathlen);
                if (pathptr == NULL) {
                    NSString *desc = NSLocalizedString(@"Could not read path name from LC_RPATH", @"Invalid binary");
                    plsimulator_populate_nserror(outError, PLSimulatorErrorInvalidBinary, desc, nil);        
                    [self release];
                    return nil;
                }

                NSString *path = [[[NSString alloc] initWithBytes: pathptr
                                                           length: strnlen_naive(pathptr, pathlen)
                                                         encoding: NSUTF8StringEncoding] autorelease];
                [rpaths addObject: path];
                break;
            }
                
            case LC_LOAD_DYLIB: {
                // const struct dylib_command *dylib_cmd = (const struct dylib_command *) cmd;
                
                /* Extract the install name */
                if (cmdsize < sizeof(struct dylib_command)) {
                    NSString *desc = NSLocalizedString(@"LC_LOAD_DYLIB has invalid size", @"Invalid binary");
                    plsimulator_populate_nserror(outError, PLSimulatorErrorInvalidBinary, desc, nil);        
                    [self release];
                    return nil;
                }
                
                size_t namelen = cmdsize - sizeof(struct dylib_command);
                const void *nameptr = pl_macho_offset(&input, cmd, sizeof(struct dylib_command), namelen);
                if (nameptr == NULL) {
                    NSString *desc = NSLocalizedString(@"Could not read path name from LC_LOAD_DYLIB", @"Invalid binary");
                    plsimulator_populate_nserror(outError, PLSimulatorErrorInvalidBinary, desc, nil);        
                    [self release];
                    return nil;
                }
                
                NSString *name = [[[NSString alloc] initWithBytes: nameptr
                                                           length: strnlen_naive(nameptr, namelen)
                                                         encoding: NSUTF8StringEncoding] autorelease];
                [dylibs addObject: name];

                break;
            }
                
            default:
                break;
        }
        
        /* Load the next command */
        cmd = pl_macho_offset(&input, cmd, cmdsize, sizeof(struct load_command));
        if (cmd == NULL) {
            NSString *desc = NSLocalizedString(@"Could not fetch next Mach-O load command.", @"Invalid binary");
            plsimulator_populate_nserror(outError, PLSimulatorErrorInvalidBinary, desc, nil);        
            [self release];
            return nil;
        }
    }

    return self;
}

/**
 * Return the array of the receiver's defined LC_RPATH values, replacing @executable_path and @loader_path
 * with the real executable path.
 */
- (NSArray *) absoluteRpaths {
    /* Formulate the correct @rpath candidates from the Xcode bundle, if available */
    NSMutableArray *absolutePaths = [NSMutableArray array];
    for (NSString *rpath in _rpaths) {
        NSMutableArray *pathComponents = [[[rpath pathComponents] mutableCopy] autorelease];
        NSMutableArray *result = [NSMutableArray arrayWithCapacity: [pathComponents count]];
        
        /* Replace all special dylib paths */
        for (NSString *component in pathComponents) {
            if ([component isEqualToString: @"@executable_path"] || [component isEqualToString: @"@loader_path"]) {
                [result addObjectsFromArray: [_path pathComponents]];
            } else {
                [result addObject: component];
            }
        }

        /* Strip out '..' paths. These are used to reference paths above the image path. */
        pathComponents = result;
        result = [NSMutableArray arrayWithCapacity: [pathComponents count]];
        while ([pathComponents count] > 0) {
            /* Pop the first component */
            NSString *top = [pathComponents objectAtIndex: 0];
            [pathComponents removeObjectAtIndex: 0];

            if ([top isEqualToString: @".."]) {
                /* Handle backtracking (assuming there is data to backtrack) */
                if ([result count] < 2)
                    continue;
                
                [result removeLastObject];
                [result removeLastObject];

            } else if ([top isEqualToString: @"."]) {
                /* Skip empty nodes */
                
            } else {
                /* Otherwise, add standard paths to the target */
                [result addObject: top];
            }
        }

        [absolutePaths addObject: [NSString pathWithComponents: result]];
    }
    
    return absolutePaths;
}

- (void) dealloc {
    [_path release];
    [_rpaths release];
    [_dylibPaths release];

    [super dealloc];
}

@end<|MERGE_RESOLUTION|>--- conflicted
+++ resolved
@@ -36,10 +36,6 @@
 #import <mach-o/loader.h>
 #import <mach-o/fat.h>
 
-<<<<<<< HEAD
-// since Snow Leopard does not have strnlen...
-#include "my_strnlen.h"
-=======
 size_t strnlen_naive(register const char *s, size_t maxlen)
 {
     for (size_t i=0; i<maxlen; i++)
@@ -47,7 +43,6 @@
             return i;
     return maxlen;
 }
->>>>>>> 269b5322
 
 /**
  * @internal
